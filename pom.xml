--- conflicted
+++ resolved
@@ -4,16 +4,11 @@
 	<parent>
 		<groupId>org.jenkins-ci.plugins</groupId>
 		<artifactId>plugin</artifactId>
-		<version>1.509.1</version><!-- which version of Jenkins is this plugin 
-			built against? -->
+		<version>1.509.1</version>
 	</parent>
 
 	<artifactId>leastload</artifactId>
-<<<<<<< HEAD
 	<version>0.1.0-SNAPSHOT</version>
-=======
-	<version>0.0.1-SNAPSHOT</version>
->>>>>>> ff14db75
 	<packaging>hpi</packaging>
 
 	<name>Least Load plugin</name>
@@ -34,23 +29,12 @@
 		</license>
 	</licenses>
 
-<<<<<<< HEAD
  	<scm>
         <connection>scm:git:ssh://github.com/jenkinsci/leastload-plugin.git</connection>
         <developerConnection>scm:git:ssh://git@github.com/jenkinsci/leastload-plugin.git</developerConnection>
         <url>https://github.com/jenkinsci/leastload-plugin</url>
     </scm>
 
-=======
-	<scm>
-		<connection>git://github.com/bstick12/jenkins-ci-leastload.git</connection>
-		<developerConnection>scm:git:git@github.com/bstick12/jenkins-ci-leastload.git</developerConnection>
-		<url>https://github.com/bstick12/jenkins-ci-leastload</url>
-	</scm>
-
-	<!-- get every artifact through repo.jenkins-ci.org, which proxies all the 
-		artifacts that we need -->
->>>>>>> ff14db75
 	<repositories>
 		<repository>
 			<id>repo.jenkins-ci.org</id>
